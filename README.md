# About

This is the official repository for the Arm® Adaptive Scalable Texture
Compression (ASTC) Encoder, `astcenc`, a command-line tool for compressing
and decompressing images using the ASTC texture compression standard.

**WARNING:** This branch is a development branch for version 2.0 of the
ASTC compressor, which is aiming to improve compression performance without
sacrificing too much quality. It is under active development, and is likely
to be less reliable than the master branch which contains the latest stable
1.x compressor build.

## The ASTC format

The ASTC compressed data format, developed by Arm® and AMD, has been adopted as
an official extension to the Open GL®, OpenGL ES, and Vulkan® graphics APIs. It
provides a major step forward both in terms of image quality at a given
bitrate, and in terms of the format and bitrate flexibility available to
content creators. This allows more assets to use compression, often at a
reduced bitrate compared to legacy formats, reducing memory bandwidth and
energy consumption.

The ASTC data format specification is available here:

* [Khronos Data Format Specification v1.2 # ASTC](https://www.khronos.org/registry/DataFormat/specs/1.2/dataformat.1.2.html#ASTC)

## License

This project is licensed under the Apache 2.0 license. By downloading any
component from this repository you acknowledge that you accept terms specified
in the [LICENSE.txt](LICENSE.txt) file.

# Encoder feature support

The encoder supports compression of PNG, TGA and KTX input images into ASTC
format output images. The encoder supports decompression of ASTC input images
into TGA or KTX format output images.

The encoder allows control over the compression time/quality tradeoff with
`exhaustive`, `thorough`, `medium`, `fast`, and `very fast` encoding speeds.

The encoder allows compression time and quality analysis by reporting the
compression time, and the Peak Signal-to-Noise Ratio (PSNR) between the input
image and the compressed output.

## ASTC format support

The ASTC specification allows three profiles of implementation:

* 2D Low Dynamic Range (LDR profile)
* 2D LDR and High Dynamic Range (HDR profile)
* 2D and 3D, LDR and HDR (Full profile)

The `astcenc` compressor supports generation of images for all three profiles.
In addition it also supports all of the ASTC block sizes and compression
modes, allowing content creators access the full spectrum of quality-to-bitrate
options ranging from 0.89 bits/pixel up to 8 bits/pixel.

# Prebuilt binaries

Prebuilt release build binaries for Windows (x86 and x64), Linux (x86 and x64),
and macOS (x64) are available here:

* [Binary directory](/Binary/).

 These binaries are built from the latest stable tag, and therefore do not
 necessarily represent the current state of the `master` branch source code.

# Getting started

Open a terminal, change to the appropriate directory for your system, and run
the astcenc encoder program, like this on Linux or Mac OS:

    ./astcenc

... or like this on Windows:

    astcenc

Invoking the tool with no arguments gives an extensive help message, including
usage instructions, and details of all the available command line options.

## Compressing an image

Compress an image using the `-c` option:

    astcenc -c example.png example.astc 6x6 -medium

This compresses `example.png` using the 6x6 block footprint (3.55 bits/pixel)
and a `medium` compression speed, storing the compressed output in the linear
color space to `example.astc`.

## Decompressing an image

Decompress an image using the `-d` option:

    astcenc -d example.astc example.tga

This decompresses `example.astc` storing the decompressed output to
`example.tga`.

## Measuring image quality

Review the compression quality using the `-t` option:

    astcenc -t example.png example.tga

This is equivalent to compressing and then immediately decompressing the
image, allowing a visual inspection of the decompression quality. In addition
this mode also prints out the PSNR quality of the compressed image to the
console.

## Experimenting

Efficient real-time graphics benefits from minimizing compressed texture size,
as it reduces memory bandwidth, saves energy, and can improve texture cache
efficiency. However, like any lossy compression format there will come a point
where the compressed image quality is unacceptable because there are simply
not enough bits to represent the output with the precision needed. We
recommend experimenting with the block footprint to find the optimum balance
between size and quality, as the finely adjustable compression ratio is one of
major strengths of the ASTC format.

The compression speed can be controlled from `-veryfast`, through `-fast`,
`-medium` and `-thorough`, up to `-exhaustive`. In general, the more time the
encoder has to spend looking for good encodings the better the results, but it
does result in increasingly small improvements for the amount of time required.

There are many other command line options for tuning the encoder parameters
which can be used to fine tune the compression algorithm. See the command line
help message for more details.

# Documentation

The [Effective ASTC Encoding](./Docs/Encoding.md) page looks at some of the
guidelines that should be followed when compressing data using `astcenc`.
It covers:

* How to efficiently encode data with fewer than 4 channels.
* How to efficiently encode normal maps, sRGB data, and HDR data.
* Coding equivalents to other compression formats.

The [Building ASTC Encoder](./Docs/Building.md) page provides instructions on
how to build `astcenc` from the sources in this repository.

The [Testing ASTC Encoder](./Docs/Testing.md) page provides instructions on
how to test any modifications to the source code in this repository.

# Support

If you have issues with the `astcenc` encoder, or questions about the ASTC
texture format itself, please raise them in the GitHub issue tracker.

If you have any questions about Arm Mali GPUs, application development for Arm
Mali GPUs, or general graphics technology please submit them on the [Arm Mali
Graphics forums](https://community.arm.com/graphics/).

- - -

<<<<<<< HEAD
_Copyright (c) 2013-2020, Arm Limited and Contributors. All rights reserved._
=======
_Copyright (c) 2013-2020, Arm Limited and contributors. All rights reserved._
>>>>>>> 4861c3db
<|MERGE_RESOLUTION|>--- conflicted
+++ resolved
@@ -157,8 +157,4 @@
 
 - - -
 
-<<<<<<< HEAD
-_Copyright (c) 2013-2020, Arm Limited and Contributors. All rights reserved._
-=======
-_Copyright (c) 2013-2020, Arm Limited and contributors. All rights reserved._
->>>>>>> 4861c3db
+_Copyright (c) 2013-2020, Arm Limited and contributors. All rights reserved._